--- conflicted
+++ resolved
@@ -4,10 +4,6 @@
 """Transformer text translation model (pytorch)."""
 
 from argparse import Namespace
-<<<<<<< HEAD
-from distutils.util import strtobool
-=======
->>>>>>> 36b62ae4
 import logging
 import math
 
@@ -52,86 +48,7 @@
     def add_arguments(parser):
         """Add arguments."""
         group = parser.add_argument_group("transformer model setting")
-<<<<<<< HEAD
-
-        group.add_argument(
-            "--transformer-init",
-            type=str,
-            default="xavier_uniform",
-            choices=[
-                "pytorch",
-                "xavier_uniform",
-                "xavier_normal",
-                "kaiming_uniform",
-                "kaiming_normal",
-            ],
-            help="how to initialize transformer parameters",
-        )
-        group.add_argument(
-            "--transformer-attn-dropout-rate",
-            default=None,
-            type=float,
-            help="dropout in transformer attention. use --dropout-rate if None is set",
-        )
-        group.add_argument(
-            "--transformer-lr",
-            default=1.0,
-            type=float,
-            help="Initial value of learning rate",
-        )
-        group.add_argument(
-            "--transformer-warmup-steps",
-            default=4000,
-            type=int,
-            help="optimizer warmup steps",
-        )
-        group.add_argument(
-            "--transformer-length-normalized-loss",
-            default=False,
-            type=strtobool,
-            help="normalize loss by length",
-        )
-
-        group.add_argument(
-            "--dropout-rate",
-            default=0.1,
-            type=float,
-            help="Dropout rate for the encoder",
-        )
-        # Encoder
-        group.add_argument(
-            "--elayers", default=6, type=int, help="Number of encoder layers",
-        )
-        group.add_argument(
-            "--eunits",
-            "-u",
-            default=2048,
-            type=int,
-            help="Number of encoder hidden units",
-        )
-        # Attention
-        group.add_argument(
-            "--adim",
-            default=256,
-            type=int,
-            help="Number of attention transformation dimensions",
-        )
-        group.add_argument(
-            "--aheads",
-            default=4,
-            type=int,
-            help="Number of heads for multi head attention",
-        )
-        # Decoder
-        group.add_argument(
-            "--dlayers", default=6, type=int, help="Number of decoder layers"
-        )
-        group.add_argument(
-            "--dunits", default=2048, type=int, help="Number of decoder hidden units"
-        )
-=======
         group = add_arguments_transformer_common(group)
->>>>>>> 36b62ae4
         return parser
 
     @property
@@ -353,10 +270,6 @@
         h, _ = self.encoder(xs_pad, None)
         logging.info("encoder output lengths: " + str(h.size(1)))
 
-<<<<<<< HEAD
-        logging.info("input lengths: " + str(h.size(0)))
-=======
->>>>>>> 36b62ae4
         # search parms
         beam = trans_args.beam_size
         penalty = trans_args.penalty
@@ -365,61 +278,12 @@
             maxlen = h.size(1)
         else:
             # maxlen >= 1
-<<<<<<< HEAD
-            maxlen = max(1, int(trans_args.maxlenratio * h.size(0)))
-        minlen = int(trans_args.minlenratio * h.size(0))
-=======
             maxlen = max(1, int(trans_args.maxlenratio * h.size(1)))
         minlen = int(trans_args.minlenratio * h.size(1))
->>>>>>> 36b62ae4
         logging.info("max output length: " + str(maxlen))
         logging.info("min output length: " + str(minlen))
 
         # initialize hypothesis
-<<<<<<< HEAD
-        if rnnlm:
-            hyp = {"score": 0.0, "yseq": [y], "rnnlm_prev": None}
-        else:
-            hyp = {"score": 0.0, "yseq": [y]}
-        hyps = [hyp]
-        ended_hyps = []
-
-        import six
-
-        traced_decoder = None
-        for i in six.moves.range(maxlen):
-            logging.debug("position " + str(i))
-
-            hyps_best_kept = []
-            for hyp in hyps:
-                vy[0] = hyp["yseq"][i]
-
-                # get nbest local scores and their ids
-                ys_mask = subsequent_mask(i + 1).unsqueeze(0)
-                ys = torch.tensor(hyp["yseq"]).unsqueeze(0)
-                # FIXME: jit does not match non-jit result
-                if use_jit:
-                    if traced_decoder is None:
-                        traced_decoder = torch.jit.trace(
-                            self.decoder.forward_one_step, (ys, ys_mask, enc_output)
-                        )
-                    local_att_scores = traced_decoder(ys, ys_mask, enc_output)[0]
-                else:
-                    local_att_scores = self.decoder.forward_one_step(
-                        ys, ys_mask, enc_output
-                    )[0]
-
-                if rnnlm:
-                    rnnlm_state, local_lm_scores = rnnlm.predict(hyp["rnnlm_prev"], vy)
-                    local_scores = (
-                        local_att_scores + trans_args.lm_weight * local_lm_scores
-                    )
-                else:
-                    local_scores = local_att_scores
-
-                local_best_scores, local_best_ids = torch.topk(
-                    local_scores, beam, dim=1
-=======
         hyp = {"score": 0.0, "yseq": [self.sos]}
         hyps = [hyp]
         ended_hyps = []
@@ -441,7 +305,6 @@
             for j, hyp in enumerate(hyps):
                 local_best_scores, local_best_ids = torch.topk(
                     local_scores[j : j + 1], beam, dim=1
->>>>>>> 36b62ae4
                 )
 
                 for j in range(beam):
@@ -450,11 +313,6 @@
                     new_hyp["yseq"] = [0] * (1 + len(hyp["yseq"]))
                     new_hyp["yseq"][: len(hyp["yseq"])] = hyp["yseq"]
                     new_hyp["yseq"][len(hyp["yseq"])] = int(local_best_ids[0, j])
-<<<<<<< HEAD
-                    if rnnlm:
-                        new_hyp["rnnlm_prev"] = rnnlm_state
-=======
->>>>>>> 36b62ae4
                     # will be (2 x beam) hyps at most
                     hyps_best_kept.append(new_hyp)
 
@@ -486,13 +344,6 @@
                     # also add penalty
                     if len(hyp["yseq"]) > minlen:
                         hyp["score"] += (i + 1) * penalty
-<<<<<<< HEAD
-                        if rnnlm:  # Word LM needs to add final <eos> score
-                            hyp["score"] += trans_args.lm_weight * rnnlm.final(
-                                hyp["rnnlm_prev"]
-                            )
-=======
->>>>>>> 36b62ae4
                         ended_hyps.append(hyp)
                 else:
                     remained_hyps.append(hyp)
@@ -545,13 +396,7 @@
         :param torch.Tensor xs_pad: batch of padded input sequences (B, Tmax)
         :param torch.Tensor ilens: batch of lengths of input sequences (B)
         :param torch.Tensor ys_pad: batch of padded token id sequence tensor (B, Lmax)
-<<<<<<< HEAD
-        :return: attention weights with the following shape,
-            1) multi-head case => attention weights (B, H, Lmax, Tmax),
-            2) other case => attention weights (B, Lmax, Tmax).
-=======
         :return: attention weights (B, H, Lmax, Tmax)
->>>>>>> 36b62ae4
         :rtype: float ndarray
         """
         self.eval()
