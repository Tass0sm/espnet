--- conflicted
+++ resolved
@@ -10,13 +10,8 @@
 from espnet.asr.asr_utils import torch_load
 from espnet.nets.asr_interface import ASRInterface
 from espnet.nets.mt_interface import MTInterface
-<<<<<<< HEAD
-from espnet.nets.tts_interface import TTSInterface
-
-=======
 from espnet.nets.pytorch_backend.transducer.utils import custom_torch_load
 from espnet.nets.tts_interface import TTSInterface
->>>>>>> 36b62ae4
 from espnet.utils.dynamic_import import dynamic_import
 
 
@@ -70,18 +65,10 @@
     module_match = sorted(modules_model, key=lambda x: (x[0], x[1])) == sorted(
         partial_modules, key=lambda x: (x[0], x[1])
     )
-<<<<<<< HEAD
 
     return len_match and module_match
-=======
->>>>>>> 36b62ae4
-
-    return len_match and module_match
-
-<<<<<<< HEAD
-=======
-
->>>>>>> 36b62ae4
+
+
 def get_partial_state_dict(model_state_dict, modules):
     """Create state_dict with specified modules matching input model modules.
 
@@ -209,11 +196,7 @@
     if "rnnlm" in model_path:
         logging.warning("reading model parameters from %s", model_path)
 
-<<<<<<< HEAD
-        return torch.load(model_path), True
-=======
         return get_lm_state_dict(torch.load(model_path))
->>>>>>> 36b62ae4
 
     idim, odim, args = get_model_conf(model_path, conf_path)
 
@@ -233,11 +216,7 @@
         or isinstance(model, TTSInterface)
     )
 
-<<<<<<< HEAD
-    return model.state_dict(), False
-=======
     return model.state_dict()
->>>>>>> 36b62ae4
 
 
 def load_trained_modules(idim, odim, args, interface=ASRInterface):
@@ -278,32 +257,6 @@
     ]:
         if model_path is not None:
             if os.path.isfile(model_path):
-<<<<<<< HEAD
-                model_state_dict, is_lm = get_trained_model_state_dict(model_path)
-
-                modules = filter_modules(model_state_dict, modules)
-                if is_lm:
-                    partial_state_dict, modules = get_partial_lm_state_dict(
-                        model_state_dict, modules
-                    )
-                    print_new_keys(partial_state_dict, modules, model_path)
-                else:
-                    partial_state_dict = get_partial_state_dict(
-                        model_state_dict, modules
-                    )
-
-                    if partial_state_dict:
-                        if transfer_verification(
-                            main_state_dict, partial_state_dict, modules
-                        ):
-                            print_new_keys(partial_state_dict, modules, model_path)
-                            main_state_dict.update(partial_state_dict)
-                        else:
-                            logging.warning(
-                                f"modules {modules} in model {model_path} "
-                                f"don't match your training config",
-                            )
-=======
                 model_state_dict = get_trained_model_state_dict(model_path)
 
                 modules = filter_modules(model_state_dict, modules)
@@ -321,7 +274,6 @@
                             f"modules {modules} in model {model_path} "
                             f"don't match your training config",
                         )
->>>>>>> 36b62ae4
             else:
                 logging.warning("model was not found : %s", model_path)
 
