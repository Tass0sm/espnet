--- conflicted
+++ resolved
@@ -47,37 +47,21 @@
     split_scps="$split_scps $logdir/feats.$n.scp"
 done
 
-<<<<<<< HEAD
-utils/split_scp.pl "${scp}" ${split_scps} || exit 1;
-
-# dump features
-if "${do_delta}";then
-    ${cmd} JOB=1:"${nj}" "${logdir}"/dump_feature.JOB.log \
-        apply-cmvn --norm-vars=true "${cvmnark}" scp:"${logdir}"/feats.JOB.scp ark:- \| \
-=======
 utils/split_scp.pl ${scp} ${split_scps} || exit 1;
 
 # dump features
 if ${do_delta};then
     ${cmd} JOB=1:${nj} ${logdir}/dump_feature.JOB.log \
         apply-cmvn --norm-vars=true ${cvmnark} scp:${logdir}/feats.JOB.scp ark:- \| \
->>>>>>> 42ef9bc3
         add-deltas ark:- ark:- \| \
         copy-feats --compress=${compress} --compression-method=2 ${write_num_frames_opt} \
             ark:- ark,scp:${dumpdir}/feats.JOB.ark,${dumpdir}/feats.JOB.scp \
         || exit 1
 else
-<<<<<<< HEAD
-    ${cmd} JOB=1:"${nj}" "${logdir}"/dump_feature.JOB.log \
-        apply-cmvn --norm-vars=true "${cvmnark}" scp:"${logdir}"/feats.JOB.scp ark:- \| \
-        copy-feats --compress="${compress}" --compression-method=2 "${write_num_frames_opt}" \
-            ark:- ark,scp:"${dumpdir}"/feats.JOB.ark,"${dumpdir}"/feats.JOB.scp \
-=======
     ${cmd} JOB=1:${nj} ${logdir}/dump_feature.JOB.log \
         apply-cmvn --norm-vars=true ${cvmnark} scp:${logdir}/feats.JOB.scp ark:- \| \
         copy-feats --compress=${compress} --compression-method=2 ${write_num_frames_opt} \
             ark:- ark,scp:${dumpdir}/feats.JOB.ark,${dumpdir}/feats.JOB.scp \
->>>>>>> 42ef9bc3
         || exit 1
 fi
 
