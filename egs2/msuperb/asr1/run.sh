#!/usr/bin/env bash
# Set bash to 'debug' mode, it will exit on :
# -e 'error', -u 'undefined variable', -o ... 'error in pipeline', -x 'print commands',
set -e
set -u
set -o pipefail

duration=10min

multilingual=true
lid=false
only_lid=true
single_lang=xty
stage=1
nj=4

token_type=char
if "${multilingual}"; then
    if "${only_lid}"; then
        suffix="_only_lid"
        token_type=word
    else
        if "${lid}"; then
            suffix="_lid"
        else
            suffix=""
        fi
    fi
    train_set=train_${duration}${suffix}
    train_dev=dev_${duration}${suffix}
    test_set="${train_dev} test_${duration}${suffix}"
    lang="multilingual"   
else
    train_set=train_${duration}_${single_lang}
    train_dev=dev_${duration}_${single_lang}
    test_set="${train_dev} test_${duration}_${single_lang}"
    lang=${single_lang}
fi

nlsyms_txt=data/local/nlsyms.txt
lm_config=conf/train_lm.yaml
inference_config=conf/decode_asr.yaml
asr_config=conf/tuning/train_asr_fbank.yaml
asr_tag="$(basename "${asr_config}" .yaml)_${lang}_${duration}"

./asr.sh \
    --ngpu 1 \
    --stage ${stage} \
    --lang ${lang} \
    --nj ${nj} \
    --inference_nj ${nj} \
    --inference_asr_model valid.loss.ave.pth \
<<<<<<< HEAD
    --local_data_opts "--duration ${duration} --lid ${lid} --only_lid ${only_lid} --multilingual ${multilingual} --single_lang ${single_lang} --nlsyms_txt ${nlsyms_txt}" \
=======
    --local_data_opts "--duration ${duration} --lid ${lid} --multilingual ${multilingual} --single_lang ${single_lang} --nlsyms_txt ${nlsyms_txt}" \
    --nlsyms_txt ${nlsyms_txt} \
>>>>>>> b7d622e6
    --use_lm false \
    --lm_config "${lm_config}" \
    --token_type ${token_type} \
    --feats_type raw \
    --feats_normalize utterance_mvn \
    --asr_config "${asr_config}" \
    --inference_config "${inference_config}" \
    --train_set "${train_set}" \
    --valid_set "${train_dev}" \
    --test_sets "${test_set}" \
    --bpe_train_text "data/${train_set}/text" \
    --asr_tag "${asr_tag}" \
    --asr_stats_dir exp/asr_stats_${lang}_${duration} \
    --lm_train_text "data/${train_set}/text" "$@" \
    --local_score_opts "--lid ${lid} --only_lid ${only_lid}"<|MERGE_RESOLUTION|>--- conflicted
+++ resolved
@@ -50,12 +50,8 @@
     --nj ${nj} \
     --inference_nj ${nj} \
     --inference_asr_model valid.loss.ave.pth \
-<<<<<<< HEAD
     --local_data_opts "--duration ${duration} --lid ${lid} --only_lid ${only_lid} --multilingual ${multilingual} --single_lang ${single_lang} --nlsyms_txt ${nlsyms_txt}" \
-=======
-    --local_data_opts "--duration ${duration} --lid ${lid} --multilingual ${multilingual} --single_lang ${single_lang} --nlsyms_txt ${nlsyms_txt}" \
     --nlsyms_txt ${nlsyms_txt} \
->>>>>>> b7d622e6
     --use_lm false \
     --lm_config "${lm_config}" \
     --token_type ${token_type} \
