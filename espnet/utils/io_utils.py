--- conflicted
+++ resolved
@@ -44,10 +44,7 @@
                  sort_in_input_length=True,
                  use_speaker_embedding=False,
                  use_second_target=False,
-<<<<<<< HEAD
                  transform_config=None
-=======
->>>>>>> 61bda035
                  ):
         self._loaders = {}
         if mode not in ['asr', 'tts']:
