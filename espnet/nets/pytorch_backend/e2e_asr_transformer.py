--- conflicted
+++ resolved
@@ -52,49 +52,6 @@
         """Add arguments."""
         group = parser.add_argument_group("transformer model setting")
 
-<<<<<<< HEAD
-        group.add_argument("--transformer-init", type=str, default="pytorch",
-                           choices=["pytorch", "xavier_uniform", "xavier_normal",
-                                    "kaiming_uniform", "kaiming_normal"],
-                           help='how to initialize transformer parameters')
-        group.add_argument("--transformer-input-layer", type=str, default="conv2d",
-                           choices=["conv2d", "linear", "embed"],
-                           help='transformer input layer type')
-        group.add_argument('--transformer-attn-dropout-rate', default=None, type=float,
-                           help='dropout in transformer attention. use --dropout-rate if None is set')
-        group.add_argument('--transformer-lr', default=10.0, type=float,
-                           help='Initial value of learning rate')
-        group.add_argument('--transformer-warmup-steps', default=25000, type=int,
-                           help='optimizer warmup steps')
-        group.add_argument('--transformer-length-normalized-loss', default=True, type=strtobool,
-                           help='normalize loss by length')
-        group.add_argument("--transformer-encoder-selfattn-layer-type", type=str, default="selfattn",
-                           choices=["selfattn", "lightconv", "lightconv2d",
-                                    "dynamicconv", "dynamicconv2d", "light-dynamicconv2d"],
-                           help='transformer encoder self-attention layer type')
-        group.add_argument("--transformer-decoder-selfattn-layer-type", type=str, default="selfattn",
-                           choices=["selfattn", "lightconv", "lightconv2d",
-                                    "dynamicconv", "dynamicconv2d", "light-dynamicconv2d"],
-                           help='transformer decoder self-attention layer type')
-        # Lightweight/Dynamic convolution related parameters.
-        # See https://arxiv.org/abs/1912.11793v2 and https://arxiv.org/abs/1901.10430 for detail of the method.
-        # Configurations used in the first paper are in egs/{csj, librispeech}/asr1/conf/tuning/ld_conv/
-        parser.add_argument('--wshare', default=4, type=int,
-                            help='Number of parameter shargin for lightweight convolution')
-        parser.add_argument('--ldconv-encoder-kernel-length', default="21_23_25_27_29_31_33_35_37_39_41_43",
-                            type=str,
-                            help='kernel size for lightweight/dynamic convolution: \
-                            Encoder side. For example, "21_23_25" means kernel length 21 for \
-                            First layer, 23 for Second layer and so on.')
-        parser.add_argument('--ldconv-decoder-kernel-length', default="11_13_15_17_19_21", type=str,
-                            help='kernel size for lightweight/dynamic convolution: \
-                            Decoder side. For example, "21_23_25" means kernel length 21 for \
-                            First layer, 23 for Second layer and so on.')
-        parser.add_argument('--ldconv-usebias', type=strtobool, default=False,
-                            help='use bias term in lightweight/dynamic convolution')
-        group.add_argument('--dropout-rate', default=0.0, type=float,
-                           help='Dropout rate for the encoder')
-=======
         group.add_argument(
             "--transformer-init",
             type=str,
@@ -139,14 +96,71 @@
             type=strtobool,
             help="normalize loss by length",
         )
-
+        group.add_argument(
+            "--transformer-encoder-selfattn-layer-type",
+            type=str,
+            default="selfattn",
+            choices=[
+                "selfattn",
+                "lightconv",
+                "lightconv2d",
+                "dynamicconv",
+                "dynamicconv2d",
+                "light-dynamicconv2d",
+            ],
+            help="transformer encoder self-attention layer type",
+        )
+        group.add_argument(
+            "--transformer-decoder-selfattn-layer-type",
+            type=str,
+            default="selfattn",
+            choices=[
+                "selfattn",
+                "lightconv",
+                "lightconv2d",
+                "dynamicconv",
+                "dynamicconv2d",
+                "light-dynamicconv2d",
+            ],
+            help="transformer decoder self-attention layer type",
+        )
+        # Lightweight/Dynamic convolution related parameters.
+        # See https://arxiv.org/abs/1912.11793v2 and https://arxiv.org/abs/1901.10430 for detail of the method.
+        # Configurations used in the first paper are in egs/{csj, librispeech}/asr1/conf/tuning/ld_conv/
+        parser.add_argument(
+            "--wshare",
+            default=4,
+            type=int,
+            help="Number of parameter shargin for lightweight convolution",
+        )
+        parser.add_argument(
+            "--ldconv-encoder-kernel-length",
+            default="21_23_25_27_29_31_33_35_37_39_41_43",
+            type=str,
+            help='kernel size for lightweight/dynamic convolution: \
+                            Encoder side. For example, "21_23_25" means kernel length 21 for \
+                            First layer, 23 for Second layer and so on.',
+        )
+        parser.add_argument(
+            "--ldconv-decoder-kernel-length",
+            default="11_13_15_17_19_21",
+            type=str,
+            help='kernel size for lightweight/dynamic convolution: \
+                            Decoder side. For example, "21_23_25" means kernel length 21 for \
+                            First layer, 23 for Second layer and so on.',
+        )
+        parser.add_argument(
+            "--ldconv-usebias",
+            type=strtobool,
+            default=False,
+            help="use bias term in lightweight/dynamic convolution",
+        )
         group.add_argument(
             "--dropout-rate",
             default=0.0,
             type=float,
             help="Dropout rate for the encoder",
         )
->>>>>>> 7cb8a4f4
         # Encoder
         group.add_argument(
             "--elayers",
