--- conflicted
+++ resolved
@@ -219,24 +219,14 @@
 |-----------|:----:|:----:|
 | WSJ dev93 | 4.9 | 10.9 |
 | WSJ eval92| 3.1 |  7.1 |
-<<<<<<< HEAD
 | CSJ eval1 | 8.5 | N/A  |
 | CSJ eval2 | 6.1 | N/A  |
 | CSJ eval3 | 6.8 | N/A  |
 | HKUST train_dev | 28.8 | N/A  |
 | HKUST dev       | 27.4 | N/A  |
-| Librispeech dev_clean  | 2.7 | 7.2 |
-| Librispeech test_clean | 2.6 | 7.1 |
-
-=======
-| CSJ eval1 | 7.3 | N/A  |
-| CSJ eval2 | 5.3 | N/A  |
-| CSJ eval3 | 5.9 | N/A  |
-| HKUST train_dev | 29.7 | N/A  |
-| HKUST dev       | 28.3 | N/A  |
 | Librispeech dev_clean  | N/A | 5.0 |
 | Librispeech test_clean | N/A | 5.0 |
->>>>>>> 168a9e9e
+
 ## Chainer and Pytorch backends
 
 |           | Chainer | Pytorch |
